#!/usr/bin/env python
# coding: utf-8

"""
Post-Translation HDF5 Processor

This script performs post-translation steps on HDF5 files, including reading information,
performing calculations (e.g. for determining beam centers, transmission factors and other 
derived information), and writes the result back into the HDF5 structure of the original file.

Usage:
    python post_translation_processor.py --input measurement.h5 [--auxiliary_files file2.h5 ...] [-v]

Replace the calculation and file read/write logic according to your specific requirements.

This example determines a beam center, transmission and flux from a beamstopless measurement.
The path can be specified on the command line, meaning the same operation can be used on the 
direct beam measurement as well as the sample beam measurement. The ROI size can be specified. 

This is an operation which is normally done in the MOUSE procedure
requires scikit-image
"""

import argparse
import logging
from pathlib import Path
from typing import Tuple, Union
import hdf5plugin  # loaded BEFORE h5py
import h5py
import numpy as np
from skimage.measure import regionprops
from HDF5Translator.utils.data_utils import sanitize_attribute
from HDF5Translator.utils.validators import (
    validate_file
)
from HDF5Translator.utils.argparse_utils import KeyValueAction
from HDF5Translator.utils.configure_logging import configure_logging
from HDF5Translator.translator_elements import TranslationElement
from HDF5Translator.translator import process_translation_element
from HDF5Translator.utils.data_utils import getFromKeyVals

description = """
This script is an example on how to perform post-translation operations on HDF5 files.
Ths example includes all the necessary steps, such as including reading information,
performing calculations (e.g. for determining beam centers, transmission factors and other
derived information), and writes the result back into the HDF5 structure of the original file.

The example includes universal command-line arguments for specifying the input file,
auxiliary files, and verbosity level. It includes validators and a logging engine. There is also 
the option of supplying key-value pairs for additional parameters to your operation.

You can replace the calculation and file read/write logic according to your specific requirements.
"""

def hdf5_get_image(filename: Path, h5imagepath: str = "entry/data/data") -> np.ndarray:
    with h5py.File(filename, "r") as h5f:
        image = h5f[h5imagepath][()]
    return image

def reduce_extra_image_dimensions(image:np.ndarray, method=np.mean)->np.ndarray:
    assert method in [np.mean, np.sum], "method must be either np.mean or np.sum function handles"
    while image.ndim > 2:
        image = method(image, axis=0)
    return image

def beam_analysis(imageData: np.ndarray, ROI_SIZE: int) -> Union[tuple, float]:
    """
    Perform beam analysis on the given image data, returning the beam center and flux.
    """

<<<<<<< HEAD
    # Step 2: get rid of masked or pegged pixels on an Eiger detector
=======
    # Step 1: get rid of masked or pegged pixels on an Eiger detector
>>>>>>> 8073a165
    labeled_foreground = (np.logical_and(imageData >= 0, imageData <= 1e9)).astype(int)
    maskedTwoDImage = imageData * labeled_foreground  # apply mask
    threshold_value = np.maximum(
        1, 0.0001 * maskedTwoDImage.max()
    )  # filters.threshold_otsu(maskedTwoDImage) # ignore zero pixels
    labeled_peak = (maskedTwoDImage > threshold_value).astype(int)  # label peak
    properties = regionprops(labeled_peak, imageData)  # calculate region properties
    if len(properties) == 0:  # no beam found
        return (0,0), 0
    # continue normally if beam found
    center_of_mass = properties[0].centroid  # center of mass (unweighted by intensity)
    weighted_center_of_mass = properties[
        0
    ].weighted_centroid  # center of mass (weighted)
    # determine the total intensity in the region of interest, this will be later divided by measuremet time to get the flux
    ITotal_region = np.sum(
        maskedTwoDImage[
            np.maximum(int(weighted_center_of_mass[0] - ROI_SIZE), 0) : np.minimum(
                int(weighted_center_of_mass[0] + ROI_SIZE), maskedTwoDImage.shape[0]
            ),
            np.maximum(int(weighted_center_of_mass[1] - ROI_SIZE), 0) : np.minimum(
                int(weighted_center_of_mass[1] + ROI_SIZE), maskedTwoDImage.shape[1]
            ),
        ]
    )
    # for your info:
    logging.debug(f"{center_of_mass=}")
    logging.debug(f"{ITotal_region=} counts")

    return center_of_mass, ITotal_region


# If you are adjusting the template for your needs, you probably only need to touch the main function:
def main(
    filename: Path,
    auxiliary_files: list[Path] | None = None,
    keyvals: dict | None = None,
):
    """
    We do a three-step process here:
      1. read from the main HDF5 file (and optionally the auxiliary files),
      2. perform an operation, in this example determining the beam center and flux,
      3. and write back to the file

    In this template, we have the example of determining the beam parameters (center location, flux) from
    the detector data of a beamstopless measurement, and writing it back to the HDF5 file. The example
    also shows how you can add command-line inputs to your process as well.
    """
    # Process input parameters:
    # Define the size of the region of interest (ROI) for beam center determination (in +/- pixels from center)
    ROI_SIZE = getFromKeyVals(
        "roi_size", keyvals, 25
    )  # Size of the region of interest (ROI) for beam center determination. your beam center should be at least this far from the edge
    imageType = getFromKeyVals(
        "image_type", keyvals, "direct_beam"
    )  # can be either direct_beam or sample_beam. This sets the paths and the output location
    logging.info(
        f"Processing {imageType} image in file {filename} with ROI size of {ROI_SIZE} pixels."
    )

    # Define the paths in the HDF5 file where the data is stored and where the results should be written
    TransmissionOutPath = "/entry1/sample/transmission"
    SampleFluxOutPath = "/entry1/processing/sample_beam_profile/beam_analysis/flux"
    DirectFluxOutPath = "/entry1/sample/beam/flux"
    if imageType == "direct_beam":
        BeamDatapath = "/entry1/processing/direct_beam_profile/data/data_000001"
        BeamDurationPath = (
            "/entry1/processing/direct_beam_profile/instrument/detector/count_time"
        )
        COMOutPath = "/entry1/processing/direct_beam_profile/beam_analysis/centerOfMass"
        xOutPath = "/entry1/instrument/detector00/transformations/det_y"
        zOutPath = "/entry1/instrument/detector00/transformations/det_z"
        FluxOutPath = DirectFluxOutPath
    elif imageType == "sample_beam":
        BeamDatapath = "/entry1/processing/sample_beam_profile/data/data_000001"
        BeamDurationPath = (
            "/entry1/processing/sample_beam_profile/instrument/detector/count_time"
        )
        COMOutPath = "/entry1/processing/sample_beam_profile/beam_analysis/centerOfMass"
        xOutPath = None  # no need to store these as we get the beam center from the direct beam
        zOutPath = None
        FluxOutPath = SampleFluxOutPath

    else:
        logging.error(
            f"Unknown image type: {imageType}. Please specify either 'direct_beam' or 'sample_beam'."
        )
        return

    # print(f'{BeamDatapath=}, {BeamDurationPath=}, {COMOutPath=}, {xOutPath=}, {zOutPath=}, {FluxOutPath=}')

    # reading from the main HDF5 file
    with h5py.File(filename, "r") as h5_in:
        # Read necessary information (this is just a placeholder, adapt as needed)
        imageData = h5_in[BeamDatapath][()]
        # mean because count_time is the frame time minus the readout time. 
        imageData = reduce_extra_image_dimensions(imageData, method=np.mean)
        recordingTime = h5_in[BeamDurationPath][()]

    # Now you can do operations, such as determining a beam center and flux. For that, we need to
    # do a few steps...
    center_of_mass, ITotal_region = beam_analysis(imageData, ROI_SIZE)
    logging.info(
        f"Beam center: {center_of_mass}, Flux: {ITotal_region / recordingTime} counts/s."
    )
    # Now we start the write-back to the HDF5 file, using the TranslationElement class
    # This class lets you configure exactly what the output should look like in the HDF5 file.
    TElements = []  # we want to add two elements, so I make a list
    TElements += [
        TranslationElement(
            # source is none since we're storing derived data
            destination=COMOutPath,
            minimum_dimensionality=1,
            data_type="float32",
            default_value=center_of_mass,
            source_units="px",
            destination_units="px",
            attributes={
                "note": "Determined by the beam_analysis post-translation processing script."
            },
        ),
        TranslationElement(
            # source is none since we're storing derived data
            destination=FluxOutPath,
            default_value=ITotal_region / recordingTime,
            data_type="float",
            destination_units="counts/s",
            minimum_dimensionality=1,
            attributes={
                "note": "Determined by the beam_analysis post-translation processing script."
            },
        ),
    ]

    if xOutPath is not None and zOutPath is not None:
        logging.info("Direct beam center found, storing in detector transformations.")
        # if we have the direct beam, we can also store the beam center in the detector transformations
        TElements += [
            TranslationElement(
                # source is none since we're storing derived data
                destination=xOutPath,
                minimum_dimensionality=1,
                data_type="float32",
                default_value=center_of_mass[1],
                source_units="eigerpixels",
                destination_units="m",
                attributes={
                    "note": "Determined by the beam_analysis post-translation processing script.",
                    "depends_on": "./det_z",
                    "offset": "[0.0,0.0,0.0]",
                    "offset_units": "m",
                    "transformation_type": "translation",
                    "vector": "[1.0,0.0,0.0]",
                },
            ),
            TranslationElement(
                # source is none since we're storing derived data
                destination=zOutPath,
                minimum_dimensionality=1,
                data_type="float32",
                default_value=center_of_mass[0],
                source_units="eigerpixels",
                destination_units="m",
                attributes={
                    "note": "Determined by the beam_analysis post-translation processing script.",
                    "depends_on": "./det_x",
                    "offset": "[0.0,0.0,0.0]",
                    "offset_units": "m",
                    "transformation_type": "translation",
                    "vector": "[0.0,1.0,0.0]",
                },
            ),
        ]

    # find out if we have enough information to calcuate the transmission factor:
    with h5py.File(filename, "r") as h5_in:
        directBeamFlux = h5_in.get(DirectFluxOutPath, default=None)
        sampleBeamFlux = h5_in.get(SampleFluxOutPath, default=None)
        directBeamFlux = directBeamFlux[()] if directBeamFlux is not None else None
        sampleBeamFlux = sampleBeamFlux[()] if sampleBeamFlux is not None else None
    if imageType == "direct_beam":
        directBeamFlux = ITotal_region / recordingTime
    elif imageType == "sample_beam":
        sampleBeamFlux = ITotal_region / recordingTime

    if directBeamFlux is not None and sampleBeamFlux is not None:
        transmission = sampleBeamFlux / directBeamFlux
        logging.info(f"Adding transmission factor to the file: {transmission}")
        TElements += [
            TranslationElement(
                # source is none since we're storing derived data
                destination=TransmissionOutPath,
                minimum_dimensionality=1,
                data_type="float32",
                default_value=transmission,
                destination_units="",
                attributes={
                    "note": "Determined by the beam_analysis post-translation processing script."
                },
            )
        ]

    # writing the resulting metadata back to the main HDF5 file
    with h5py.File(filename, "r+") as h5_out:
        for element in TElements:  # iterate over the two elements and write them back
            process_translation_element(None, h5_out, element)

    logging.info("Post-translation processing complete.")


### The code below probably does not need changing for use of the tremplate. ###



def setup_argparser():
    """
    Sets up command line argument parser using argparse.

    Returns:
        argparse.Namespace: Parsed arguments.
    """
    parser = argparse.ArgumentParser(
        description=description, formatter_class=argparse.RawDescriptionHelpFormatter
    )
    parser.add_argument(
        "-f",
        "--filename",
        type=validate_file,
        required=True,
        help="Input measurement HDF5 file.",
    )
    parser.add_argument(
        "-a",
        "--auxiliary_files",
        type=validate_file,
        nargs="*",
        help="Optional additional HDF5 files needed for processing. (read-only)",
    )
    parser.add_argument(
        "-v",
        "--verbose",
        action="store_true",
        help="Increase output verbosity to INFO level.",
    )
    parser.add_argument(
        "-vv",
        "--very_verbose",
        action="store_true",
        help="Increase output verbosity to DEBUG level.",
    )
    parser.add_argument(
        "-l",
        "--logging",
        action="store_true",
        help="Write log out to a timestamped file.",
    )
    parser.add_argument(
        "-k",
        "--keyvals",
        nargs="+",
        action=KeyValueAction,
        help="Optional key-value pairs (key=value)",
    )
    return parser.parse_args()


if __name__ == "__main__":
    """
    Entry point for the script. Parses command line arguments and calls the main function.
    """
    args = setup_argparser()
    configure_logging(
        args.verbose,
        args.very_verbose,
        log_to_file=args.logging,
        log_file_prepend="PostTranslationProcessor_",
    )

    logging.info(f"Processing input file: {args.filename}")
    if args.auxiliary_files:
        for auxiliary_file in args.auxiliary_files:
            logging.info(f"using auxiliary file: {auxiliary_file}")

    main(args.filename, args.auxiliary_files, args.keyvals)<|MERGE_RESOLUTION|>--- conflicted
+++ resolved
@@ -68,11 +68,7 @@
     Perform beam analysis on the given image data, returning the beam center and flux.
     """
 
-<<<<<<< HEAD
-    # Step 2: get rid of masked or pegged pixels on an Eiger detector
-=======
     # Step 1: get rid of masked or pegged pixels on an Eiger detector
->>>>>>> 8073a165
     labeled_foreground = (np.logical_and(imageData >= 0, imageData <= 1e9)).astype(int)
     maskedTwoDImage = imageData * labeled_foreground  # apply mask
     threshold_value = np.maximum(
